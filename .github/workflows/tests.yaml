--- conflicted
+++ resolved
@@ -10,11 +10,7 @@
       - doc/data/messages/**
 
 env:
-<<<<<<< HEAD
-  CACHE_VERSION: 24
-=======
   CACHE_VERSION: 26
->>>>>>> 5716ad10
 
 jobs:
   tests-linux:
